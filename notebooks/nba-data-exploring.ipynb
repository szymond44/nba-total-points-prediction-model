--- conflicted
+++ resolved
@@ -81,16 +81,6 @@
    "metadata": {},
    "outputs": [
     {
-<<<<<<< HEAD
-     "ename": "NameError",
-     "evalue": "name 'ApiFetcher' is not defined",
-     "output_type": "error",
-     "traceback": [
-      "\u001b[31m---------------------------------------------------------------------------\u001b[39m",
-      "\u001b[31mNameError\u001b[39m                                 Traceback (most recent call last)",
-      "\u001b[36mCell\u001b[39m\u001b[36m \u001b[39m\u001b[32mIn[1]\u001b[39m\u001b[32m, line 1\u001b[39m\n\u001b[32m----> \u001b[39m\u001b[32m1\u001b[39m api = \u001b[43mApiFetcher\u001b[49m()\n\u001b[32m      3\u001b[39m \u001b[38;5;28mprint\u001b[39m(api.data.head())\n",
-      "\u001b[31mNameError\u001b[39m: name 'ApiFetcher' is not defined"
-=======
      "name": "stdout",
      "output_type": "stream",
      "text": [
@@ -108,7 +98,6 @@
       "3      Louisiana          2002  \n",
       "4       Illinois          1966  \n",
       "123\n"
->>>>>>> 201775c7
      ]
     }
    ],
@@ -120,11 +109,7 @@
     "df = pd.DataFrame(list)\n",
     "print(df.head())\n",
     "\n",
-<<<<<<< HEAD
-    "print(api.data.head())"
-=======
     "print(\"123\")"
->>>>>>> 201775c7
    ]
   }
  ],
